--- conflicted
+++ resolved
@@ -6,11 +6,11 @@
         "systems": "systems"
       },
       "locked": {
-        "lastModified": 1751271815,
-        "narHash": "sha256-TrMceYyeUXdQZlj/qZCznJB4iHdKj+d1cHXzcaoi3ig=",
+        "lastModified": 1762168435,
+        "narHash": "sha256-a23g9m2KWLSbglUvXZJIenf+y/27w08+UBau0zFFmIM=",
         "owner": "Cynerd",
         "repo": "flakepy",
-        "rev": "d59cf207f55256163badc539a65669ad9bb1ba95",
+        "rev": "1b925443cb3945c1f456c412b78c5496d898f2ad",
         "type": "gitlab"
       },
       "original": {
@@ -21,11 +21,11 @@
     },
     "nixpkgs": {
       "locked": {
-        "lastModified": 1751180975,
-        "narHash": "sha256-BKk4yDiXr4LdF80OTVqYJ53Q74rOcA/82EClXug8xsY=",
+        "lastModified": 1761880412,
+        "narHash": "sha256-QoJjGd4NstnyOG4mm4KXF+weBzA2AH/7gn1Pmpfcb0A=",
         "owner": "NixOS",
         "repo": "nixpkgs",
-        "rev": "a48741b083d4f36dd79abd9f760c84da6b4dc0e5",
+        "rev": "a7fc11be66bdfb5cdde611ee5ce381c183da8386",
         "type": "github"
       },
       "original": {
@@ -35,19 +35,11 @@
     },
     "nixpkgs_2": {
       "locked": {
-<<<<<<< HEAD
-        "lastModified": 1753091883,
-        "narHash": "sha256-oVZt8VRJkO2Gytc7D2Pfqqy7wTnSECzdKPnoL9z8iFA=",
+        "lastModified": 1762095875,
+        "narHash": "sha256-2W8cwhdw5AILclhYftnUKhJK8q8XUIvNmAQbbF6KCl0=",
         "owner": "NixOS",
         "repo": "nixpkgs",
-        "rev": "2baf8e1658cba84a032c3a8befb1e7b06629242a",
-=======
-        "lastModified": 1755020227,
-        "narHash": "sha256-gGmm+h0t6rY88RPTaIm3su95QvQIVjAJx558YUG4Id8=",
-        "owner": "NixOS",
-        "repo": "nixpkgs",
-        "rev": "695d5db1b8b20b73292501683a524e0bd79074fb",
->>>>>>> dd290104
+        "rev": "a3e67ddfeb2e04ef6ae3fddc8aae678696b08714",
         "type": "github"
       },
       "original": {
@@ -58,15 +50,14 @@
     "pyshv": {
       "inputs": {
         "flakepy": "flakepy",
-<<<<<<< HEAD
         "nixpkgs": "nixpkgs_2"
       },
       "locked": {
-        "lastModified": 1760443487,
-        "narHash": "sha256-cDaUYQcBXg8BGyT1Bjo59eU4A2WmGO/+maoU71Mwe40=",
+        "lastModified": 1764159447,
+        "narHash": "sha256-gORd4FTcvad6jte0nylVyhTbY68hlaxv/W4K0ktJ9KA=",
         "owner": "silicon-heaven",
         "repo": "pyshv",
-        "rev": "c8a0fdf1b3bc067683afecaf7aef4912def0c3d1",
+        "rev": "b3d713fb25861d149323e99a365f3e74ce2b9415",
         "type": "gitlab"
       },
       "original": {
@@ -78,10 +69,6 @@
     "root": {
       "inputs": {
         "pyshv": "pyshv"
-=======
-        "nixpkgs": "nixpkgs_2",
-        "systems": "systems_2"
->>>>>>> dd290104
       }
     },
     "systems": {
@@ -96,23 +83,6 @@
       "original": {
         "id": "systems",
         "type": "indirect"
-<<<<<<< HEAD
-=======
-      }
-    },
-    "systems_2": {
-      "locked": {
-        "lastModified": 1681028828,
-        "narHash": "sha256-Vy1rq5AaRuLzOxct8nz4T6wlgyUR7zLU309k9mBC768=",
-        "owner": "nix-systems",
-        "repo": "default",
-        "rev": "da67096a3b9bf56a91d16901293e51ba5b49a27e",
-        "type": "github"
-      },
-      "original": {
-        "id": "systems",
-        "type": "indirect"
->>>>>>> dd290104
       }
     }
   },
