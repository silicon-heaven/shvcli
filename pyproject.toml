--- conflicted
+++ resolved
@@ -1,13 +1,7 @@
 [project]
-<<<<<<< HEAD
 name = "shvcli"
 version = "0.6.1"
 description = "Silicon Heaven CLI access application"
-=======
-name = "project-template-python"
-version = "0.0.0"
-description = "Project Template Python"
->>>>>>> d51dc884
 readme = "README.rst"
 license = {file = "LICENSE"}
 authors = [
@@ -33,30 +27,10 @@
 ]
 
 [project.urls]
-<<<<<<< HEAD
 repository = "https://gitlab.com/silicon-heaven/shvcli"
 
 [project.scripts]
 shvcli = "shvcli.__main__:main"
-=======
-source = "https://gitlab.elektroline.cz/emb/template/python"
-changelog = "https://gitlab.elektroline.cz/emb/template/python/-/blob/master/CHANGELOG.md"
-issues = "https://gitlab.elektroline.cz/emb/template/python/-/issues"
-
-[project.optional-dependencies]
-test = [
-  "pytest",
-  "pytest-cov",
-]
-docs = [
-  "sphinx",
-  "sphinx_rtd_theme",
-  "sphinx-mdinclude",
-]
-
-[project.scripts]
-template_package_name = "template_package_name.__main__:main"
->>>>>>> d51dc884
 
 [build-system]
 requires = ["setuptools"]
@@ -103,8 +77,6 @@
   "PLR0916",
   # This seems like a wrong rule
   "PLW1641",
-  # Deprecated
-  "ANN101", "ANN102",
 ]
 preview = true
 [tool.ruff.lint.per-file-ignores]
