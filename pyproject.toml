[project]
name = "shvcli"
version = "0.3.0"
description = "Silicon Heaven CLI access application"
readme = "README.rst"
license = {file = "LICENSE"}
authors = [
  { name="Elektroline a.s." },
]
classifiers = [
  "Development Status :: 4 - Beta",
  "License :: OSI Approved :: MIT License",
  "Programming Language :: Python :: 3",
  "Operating System :: OS Independent",
  "Environment :: Console",
  "Intended Audience :: End Users/Desktop",
  "Topic :: Home Automation",
  "Topic :: System :: Shells",
  "Topic :: Terminals",
]
requires-python = ">=3.11"
dependencies = [
  "pyshv >= 0.6.0",
  "prompt_toolkit",
  "pygments",
  "pyxdg",
]

[project.urls]
repository = "https://gitlab.com/silicon-heaven/shvcli"

[project.scripts]
shvcli = "shvcli.__main__:main"

[build-system]
requires = ["setuptools"]
build-backend = "setuptools.build_meta"

[tool.setuptools.packages.find]
[tool.setuptools.package-data]
"*" = ["py.typed"]

[tool.coverage.run]
branch = true
[tool.coverage.report]
exclude_lines = [
    "pragma: no cover",
    "if typing.TYPE_CHECKING:"
]

[tool.ruff]
target-version = "py311"
[tool.ruff.lint]
select = [
  "F", "E", "W", "I", "N", "D", "UP", "YTT", "ANN", "ASYNC", "TRIO", "S", "BLE",
  "B", "A", "COM", "PL", "RUF"
]
ignore = [
  # Magic methods have defined behavior so what is there to document. __init__
  # should be documented in class docstring.
  "D105", "D107",
  # These have conflicting rules.
  "D203", "D213",
  # Ignore too long lines (format tackles that)
  "E501",
  # It is nice that assert should not be used for input checking but it can be
  # also used for internal consistency checking.
  "S101", "B011",
  # subprocess can be insecurely used but not is insecure by design
  "S404", "S603", "S607",
  # Catching Exception is valid and safe in some cases and thus should be allowed
  "BLE001",
  # Conflict with formatter
  "COM812",
  # Remove too-many limit for more complex code.
<<<<<<< HEAD
  "PLR0911", "PLR0912", "PLR0913", "PLR2004", "PLR0916",
  # Deprecated
  "ANN101", "ANN102",
=======
  "PLR0904", "PLR0911", "PLR0912", "PLR0913", "PLR0917", "PLR2004", "PLR1702",
  # This seems like a wrong rule
  "PLW1641",
>>>>>>> eb104f2e
]
preview = true
[tool.ruff.lint.per-file-ignores]
"tests/**" = [
  "D100", "D101", "D102", "D103", "D104", "S101", "S106", "ANN001", "ANN002",
  "ANN003", "ANN201", "ANN202", "ANN204", "ANN205", "PLR6301",
]
"docs/conf.py" = ["D100", "D103", "A001", "ANN201", "ANN001"]
[tool.ruff.format]
docstring-code-format = true
preview = true

[tool.mypy]
python_version = "3.11"
ignore_missing_imports = true
disallow_untyped_defs = true
warn_redundant_casts = true
warn_unused_ignores = true
warn_return_any = true
warn_unreachable = true<|MERGE_RESOLUTION|>--- conflicted
+++ resolved
@@ -73,15 +73,12 @@
   # Conflict with formatter
   "COM812",
   # Remove too-many limit for more complex code.
-<<<<<<< HEAD
-  "PLR0911", "PLR0912", "PLR0913", "PLR2004", "PLR0916",
+  "PLR0904", "PLR0911", "PLR0912", "PLR0913", "PLR0917", "PLR2004", "PLR1702",
+  "PLR0916",
+  # This seems like a wrong rule
+  "PLW1641",
   # Deprecated
   "ANN101", "ANN102",
-=======
-  "PLR0904", "PLR0911", "PLR0912", "PLR0913", "PLR0917", "PLR2004", "PLR1702",
-  # This seems like a wrong rule
-  "PLW1641",
->>>>>>> eb104f2e
 ]
 preview = true
 [tool.ruff.lint.per-file-ignores]
