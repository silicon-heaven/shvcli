--- conflicted
+++ resolved
@@ -1,16 +1,9 @@
 [project]
-<<<<<<< HEAD
 name = "shvcli"
-version = "0.1.1"
 description = "Silicon Heaven CLI access application"
 readme = "README.rst"
 license = {file = "LICENSE"}
-=======
-name = "template-python"
-description = "Project Template Python"
-readme = "README.rst"
 dynamic = ["version"]
->>>>>>> 1580846e
 authors = [
   { name="Elektroline a.s." },
 ]
@@ -31,11 +24,6 @@
   "prompt_toolkit",
   "pyxdg",
 ]
-<<<<<<< HEAD
-=======
-requires-python = ">=3.11"
-dependencies = []
->>>>>>> 1580846e
 
 [project.urls]
 repository = "https://gitlab.com/elektroline-predator/shvcli"
@@ -56,13 +44,8 @@
 requires = ["setuptools"]
 build-backend = "setuptools.build_meta"
 
-<<<<<<< HEAD
-=======
 [tool.setuptools.dynamic]
 version = {file = "foo/version"}
-[tool.setuptools.packages.find]
-exclude = ["docs", "tests*"]
->>>>>>> 1580846e
 [tool.setuptools.package-data]
 "*" = ["version", "py.typed"]
 
