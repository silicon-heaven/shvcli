stages:
  - devenv
  - test
  - lint
  - style
  - deploy

workflow:
  rules:
    - if: $CI_PIPELINE_SOURCE == "push"

variables:
  GIT_DEPTH: 0

.nix:
  image: registry.gitlab.com/cynerd/gitlab-ci-nix
  tags:
    - docker
  cache:
    key: "nix"
    paths:
      - ".nix-cache"
  before_script:
    - gitlab-ci-nix-cache-before
  after_script:
    - gitlab-ci-nix-cache-after

## Development environment #####################################################
devenv:
  stage: devenv
  extends: .nix
  script:
    - nix develop -c true

## Test stage ##################################################################
.test:
  stage: test
  extends: .nix
  needs: ["devenv"]

nix-build:
  extends: .test
  script:
    - nix build

nix-check:
  extends: .test
  script:
    - nix flake check

include:
  - template: Security/Secret-Detection.gitlab-ci.yml

## Linters #####################################################################
.lint:
  stage: lint
  extends: .nix
  needs: ["devenv"]

lint:
  extends: .lint
  script:
    - nix develop --quiet -c ruff check .

mypy:
  extends: .lint
  script:
    - mkdir .mypy-cache
    - nix develop --quiet -c mypy --cache-dir .mypy-cache .

## Style stage #################################################################
.style:
  stage: style
  extends: .nix
  needs: ["devenv"]
  allow_failure: true

format:
  extends: .style
  script:
<<<<<<< HEAD
    - nix develop --quiet -c black --diff --check .

isort:
  extends: .style
  script:
    - nix develop --quiet -c isort --diff --check .

pydocstyle:
  extends: .style
  script:
    - nix develop --quiet -c pydocstyle .
=======
    - nix develop --quiet -c ruff format --diff .
    - nix develop --quiet -c ruff check --diff .
>>>>>>> 15f67ecc

editorconfig-checker:
  extends: .style
  script:
    - nix develop --quiet -c editorconfig-checker -exclude '.nix-cache/.*'

gitlint:
  extends: .style
  script:
    - git fetch
    - nix develop --quiet -c gitlint --commits origin/master..$CI_COMMIT_SHA

## Release creation ############################################################
.deploy:
  stage: deploy
  rules:
    - if: '$CI_COMMIT_TAG'
  needs:
    - job: nix-check
      artifacts: false

release:
  extends: .deploy
  image: "registry.gitlab.com/gitlab-org/release-cli:latest"
  before_script:
    - apk update
    - apk add bash curl jq py3-pip
    - pip install yq
  script:
    - bash .release.sh

gitlab-pypi:
  extends: [.nix, .deploy]
  script:
    - nix develop --quiet -c python3 -m build
    - TWINE_PASSWORD=$CI_JOB_TOKEN TWINE_USERNAME=gitlab-ci-token nix develop --quiet -c twine upload --repository-url ${CI_API_V4_URL}/projects/${CI_PROJECT_ID}/packages/pypi dist/*<|MERGE_RESOLUTION|>--- conflicted
+++ resolved
@@ -78,22 +78,8 @@
 format:
   extends: .style
   script:
-<<<<<<< HEAD
-    - nix develop --quiet -c black --diff --check .
-
-isort:
-  extends: .style
-  script:
-    - nix develop --quiet -c isort --diff --check .
-
-pydocstyle:
-  extends: .style
-  script:
-    - nix develop --quiet -c pydocstyle .
-=======
     - nix develop --quiet -c ruff format --diff .
     - nix develop --quiet -c ruff check --diff .
->>>>>>> 15f67ecc
 
 editorconfig-checker:
   extends: .style
