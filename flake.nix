--- conflicted
+++ resolved
@@ -2,11 +2,8 @@
   description = "Silicon Heaven CLI";
   inputs.pyshv.url = "gitlab:silicon-heaven/pyshv";
 
-  inputs.flakepy.url = "gitlab:Cynerd/flakepy";
-
   outputs = {
     self,
-<<<<<<< HEAD
     pyshv,
   }: let
     inherit (pyshv.inputs) nixpkgs flakepy;
@@ -28,29 +25,12 @@
           env = python.buildEnv.override {extraLibs = [shvcli] ++ plugins;};
         } "mkdir -p $out/bin && ln -sf $env/bin/shvcli $out/bin/shvcli";
     });
-=======
-    flakepy,
-    nixpkgs,
-  }: let
-    inherit (flakepy.inputs.flake-utils.lib) eachDefaultSystem;
-    inherit (nixpkgs.lib) composeManyExtensions;
-
-    pyproject = flakepy.lib.readPyproject ./. {
-      # This extends mapping of python to nixpkgs package names, such as:
-      # pytest-asyncio = "pytest-asyncio_0_21";
-    };
-
-    pypackage = pyproject.buildPackage {
-      meta.mainProgram = "template_package_name";
-    };
->>>>>>> 415dcca4
   in
     {
       overlays = {
         pythonPackages = final: _: {
           "${pyproject.pname}" = final.callPackage pypackage {};
         };
-<<<<<<< HEAD
         packages = final: prev: {
           pythonPackagesExtensions =
             prev.pythonPackagesExtensions ++ [self.overlays.pythonPackages];
@@ -60,13 +40,6 @@
         default = composeManyExtensions [
           pyshv.overlays.default
           self.overlays.packages
-=======
-        pkgs = _: prev: {
-          pythonPackagesExtensions = prev.pythonPackagesExtensions ++ [self.overlays.pythonPackages];
-        };
-        default = composeManyExtensions [
-          self.overlays.pkgs
->>>>>>> 415dcca4
         ];
       };
       inherit self;
@@ -74,11 +47,7 @@
     // eachSystem (defaultSystems ++ ["armv7l-linux"]) (system: let
       pkgs = nixpkgs.legacyPackages.${system}.extend self.overlays.default;
     in {
-<<<<<<< HEAD
       packages.default = pkgs."${pyproject.pname}";
-=======
-      packages.default = pkgs.python3Packages."${pyproject.pname}";
->>>>>>> 415dcca4
       legacyPackages = pkgs;
 
       devShells.default = pkgs.mkShell {
@@ -92,12 +61,8 @@
           shfmt
           statix
           twine
-<<<<<<< HEAD
-          (python3.withPackages (pypkgs: with pypkgs; [build sphinx-autobuild]))
-=======
           (python3.withPackages (pypkgs:
               with pypkgs; [build sphinx-autobuild]))
->>>>>>> 415dcca4
         ];
         inputsFrom = [self.packages.${system}.default];
       };
