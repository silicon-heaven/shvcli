--- conflicted
+++ resolved
@@ -4,25 +4,15 @@
 
   outputs = {
     self,
-<<<<<<< HEAD
     pyshv,
   }: let
     inherit (pyshv.inputs) nixpkgs flakepy;
     inherit (nixpkgs.lib) composeManyExtensions genAttrs;
     forSystems = genAttrs (import flakepy.inputs.systems);
-=======
-    systems,
-    flakepy,
-    nixpkgs,
-  }: let
-    inherit (nixpkgs.lib) genAttrs composeManyExtensions;
-    forSystems = genAttrs (import systems);
->>>>>>> dd290104
     withPkgs = func: forSystems (system: func self.legacyPackages.${system});
 
     pyproject = flakepy.lib.readPyproject ./. {};
 
-<<<<<<< HEAD
     pypackage = pyproject.buildPackage ({
       dependencies,
       runCommandLocal,
@@ -42,16 +32,10 @@
           environ = python.buildEnv.override {extraLibs = [shvcli] ++ plugins;};
         } "mkdir -p $out/bin && ln -sf $environ/bin/shvcli $out/bin/shvcli";
     });
-=======
-    pypackage = pyproject.buildPackage {
-      meta.mainProgram = "template_package_name";
-    };
->>>>>>> dd290104
   in {
     overlays = {
       pythonPackages = final: _: {
         "${pyproject.pname}" = final.callPackage pypackage {};
-<<<<<<< HEAD
       };
       packages = final: prev: {
         pythonPackagesExtensions =
@@ -61,29 +45,12 @@
       };
       default = composeManyExtensions [
         pyshv.overlays.default
-=======
-      };
-      packages = _: prev: {
-        pythonPackagesExtensions =
-          prev.pythonPackagesExtensions ++ [self.overlays.pythonPackages];
-      };
-      default = composeManyExtensions [
->>>>>>> dd290104
         self.overlays.packages
       ];
     };
 
-<<<<<<< HEAD
-    legacyPackages =
-      forSystems (system:
-        nixpkgs.legacyPackages.${system}.extend self.overlays.default);
-
     packages = withPkgs (pkgs: {
       default = pkgs."${pyproject.pname}";
-=======
-    packages = withPkgs (pkgs: {
-      default = pkgs.python3Packages."${pyproject.pname}";
->>>>>>> dd290104
     });
 
     devShells = withPkgs (pkgs: {
@@ -105,23 +72,15 @@
       };
     });
 
-<<<<<<< HEAD
     checks = withPkgs (pkgs: {
       python311 = pkgs.python311Packages."${pyproject.pname}";
       python312 = pkgs.python312Packages."${pyproject.pname}";
       python313 = pkgs.python313Packages."${pyproject.pname}";
-    });
-
-    formatter = withPkgs (pkgs: pkgs.alejandra);
-=======
-    checks = forSystems (system: {
-      inherit (self.packages.${system}) default;
     });
     formatter = withPkgs (pkgs: pkgs.alejandra);
 
     legacyPackages =
       forSystems (system:
         nixpkgs.legacyPackages.${system}.extend self.overlays.default);
->>>>>>> dd290104
   };
 }